--- conflicted
+++ resolved
@@ -59,13 +59,10 @@
       urllib3>=1.25.10
       aleph-client @ git+https://github.com/aleph-im/aleph-client.git@0.1.1
       setproctitle>=1.1.10
-<<<<<<< HEAD
       pynacl
-=======
       sentry-sdk>=0.19.4
       dataclasses_json>=0.5.2
       aiocache~=0.11.1
->>>>>>> c6c8526b
 
 dependency_links =
     https://github.com/aleph-im/py-libp2p/tarball/0.1.4-1-use-set#egg=libp2p
